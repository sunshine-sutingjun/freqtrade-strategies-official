
# --- Do not remove these libs ---
from freqtrade.strategy.interface import IStrategy
from typing import Dict, List
from hyperopt import hp
from functools import reduce
from pandas import DataFrame
# --------------------------------

import talib.abstract as ta
import freqtrade.vendor.qtpylib.indicators as qtpylib
import numpy # noqa

<<<<<<< HEAD
class strategy002(IStrategy):
=======

class Strategy002(IStrategy):
>>>>>>> 93c8a122
    """
    Strategy 002
    author@: Gerald Lonlas
    github@: https://github.com/freqtrade/freqtrade-strategies

    How to use it? 
    > python3 ./freqtrade/main.py -s Strategy002
    """

    # Minimal ROI designed for the strategy.
    # This attribute will be overridden if the config file contains "minimal_roi"
    minimal_roi = {
        "60":  0.01,
        "30":  0.03,
        "20":  0.04,
        "0":  0.05
    }

    # Optimal stoploss designed for the strategy
    # This attribute will be overridden if the config file contains "stoploss"
    stoploss = -0.3

    # Optimal ticker interval for the strategy
    ticker_interval = '5m'

    def populate_indicators(self, dataframe: DataFrame) -> DataFrame:
        """
        Adds several different TA indicators to the given DataFrame

        Performance Note: For the best performance be frugal on the number of indicators
        you are using. Let uncomment only the indicator you are using in your strategies
        or your hyperopt configuration, otherwise you will waste your memory and CPU usage.
        """

        # Stoch
        stoch = ta.STOCH(dataframe)
        dataframe['slowk'] = stoch['slowk']

        # RSI
        dataframe['rsi'] = ta.RSI(dataframe)

        # Inverse Fisher transform on RSI, values [-1.0, 1.0] (https://goo.gl/2JGGoy)
        rsi = 0.1 * (dataframe['rsi'] - 50)
        dataframe['fisher_rsi'] = (numpy.exp(2 * rsi) - 1) / (numpy.exp(2 * rsi) + 1)

        # Bollinger bands
        bollinger = qtpylib.bollinger_bands(qtpylib.typical_price(dataframe), window=20, stds=2)
        dataframe['bb_lowerband'] = bollinger['lower']

        # SAR Parabol
        dataframe['sar'] = ta.SAR(dataframe)

        # Hammer: values [0, 100]
        dataframe['CDLHAMMER'] = ta.CDLHAMMER(dataframe)

        return dataframe

    def populate_buy_trend(self, dataframe: DataFrame) -> DataFrame:
        """
        Based on TA indicators, populates the buy signal for the given dataframe
        :param dataframe: DataFrame
        :return: DataFrame with buy column
        """
        dataframe.loc[
            (
                (dataframe['rsi'] < 30) &
                (dataframe['slowk'] < 20) &
                (dataframe['bb_lowerband'] > dataframe['close']) &
                (dataframe['CDLHAMMER'] == 100)
            ),
            'buy'] = 1

        return dataframe

    def populate_sell_trend(self, dataframe: DataFrame) -> DataFrame:
        """
        Based on TA indicators, populates the sell signal for the given dataframe
        :param dataframe: DataFrame
        :return: DataFrame with buy column
        """
        dataframe.loc[
            (
                (dataframe['sar'] > dataframe['close']) &
                (dataframe['fisher_rsi'] > 0.3)
            ),
            'sell'] = 1
        return dataframe<|MERGE_RESOLUTION|>--- conflicted
+++ resolved
@@ -11,12 +11,7 @@
 import freqtrade.vendor.qtpylib.indicators as qtpylib
 import numpy # noqa
 
-<<<<<<< HEAD
 class strategy002(IStrategy):
-=======
-
-class Strategy002(IStrategy):
->>>>>>> 93c8a122
     """
     Strategy 002
     author@: Gerald Lonlas
